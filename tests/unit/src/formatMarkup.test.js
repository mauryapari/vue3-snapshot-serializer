--- conflicted
+++ resolved
@@ -127,8 +127,10 @@
       expect(diffableFormatter())
         .toEqual('');
     });
-
-    test('Retain HTML entity encoding', () => {
+  });
+
+  describe('HTML entity encoding', () => {
+    test('Retain', () => {
       globalThis.vueSnapshots.formatting.escapeInnerText = true;
       const input = '<pre><code>&lt;div title="text"&gt;1 &amp; 2&lt;/div&gt;</code></pre>';
 
@@ -141,7 +143,7 @@
         `);
     });
 
-    test('Discard HTML entity encoding', () => {
+    test('Discard', () => {
       globalThis.vueSnapshots.formatting.escapeInnerText = false;
       const input = '<pre><code>&lt;div title="text"&gt;1 &amp; 2&lt;/div&gt;</code></pre>';
 
@@ -347,7 +349,6 @@
     });
   });
 
-<<<<<<< HEAD
   describe('Attributes Per Line', () => {
     let MyComponent;
 
@@ -357,7 +358,83 @@
         <span class="cow dog"></span>
         <span class="cow dog" id="animals"></span>
         <span class="cow dog" id="animals" title="Moo"></span>`
-=======
+      };
+      globalThis.vueSnapshots.formatter = 'diffable';
+    });
+
+    test('Attributes Per Line set to 0', async () => {
+      const wrapper = mount(MyComponent);
+      globalThis.vueSnapshots.formatting.attributesPerLine = 0;
+
+      expect(wrapper)
+        .toMatchInlineSnapshot(`
+          <span></span>
+          <span
+            class="cow dog"
+          ></span>
+          <span
+            class="cow dog"
+            id="animals"
+          ></span>
+          <span
+            class="cow dog"
+            id="animals"
+            title="Moo"
+          ></span>
+        `);
+    });
+
+    test('Attributes Per Line set to Default', async () => {
+      const wrapper = mount(MyComponent);
+      globalThis.vueSnapshots.formatting.attributesPerLine = 1;
+
+      expect(wrapper)
+        .toMatchInlineSnapshot(`
+          <span></span>
+          <span class="cow dog"></span>
+          <span
+            class="cow dog"
+            id="animals"
+          ></span>
+          <span
+            class="cow dog"
+            id="animals"
+            title="Moo"
+          ></span>
+        `);
+    });
+
+    test('Attributes Per Line set to 2', async () => {
+      const wrapper = mount(MyComponent);
+      globalThis.vueSnapshots.formatting.attributesPerLine = 2;
+
+      expect(wrapper)
+        .toMatchInlineSnapshot(`
+          <span></span>
+          <span class="cow dog"></span>
+          <span class="cow dog" id="animals"></span>
+          <span
+            class="cow dog"
+            id="animals"
+            title="Moo"
+          ></span>
+        `);
+    });
+
+    test('Attributes Per Line set to 3', async () => {
+      const wrapper = mount(MyComponent);
+      globalThis.vueSnapshots.formatting.attributesPerLine = 3;
+
+      expect(wrapper)
+        .toMatchInlineSnapshot(`
+          <span></span>
+          <span class="cow dog"></span>
+          <span class="cow dog" id="animals"></span>
+          <span class="cow dog" id="animals" title="Moo"></span>
+        `);
+    });
+  });
+
   describe('Tags with White Space Preserved', () => {
     let MyComponent;
     beforeEach(() => {
@@ -365,79 +442,10 @@
         template: `<div>Hello World</div>
           <a>Hello World</a>
           <pre>Hello World</pre>`
->>>>>>> 2978753c
       };
       globalThis.vueSnapshots.formatter = 'diffable';
     });
 
-<<<<<<< HEAD
-    test('Attributes Per Line set to 0', async () => {
-      const wrapper = mount(MyComponent);
-      globalThis.vueSnapshots.formatting.attributesPerLine = 0;
-
-      expect(wrapper).toMatchInlineSnapshot(`
-        <span></span>
-        <span
-          class="cow dog"
-        ></span>
-        <span
-          class="cow dog"
-          id="animals"
-        ></span>
-        <span
-          class="cow dog"
-          id="animals"
-          title="Moo"
-        ></span>
-      `);
-    });
-
-    test('Attributes Per Line set to Default', async () => {
-      const wrapper = mount(MyComponent);
-      globalThis.vueSnapshots.formatting.attributesPerLine = 1;
-
-      expect(wrapper).toMatchInlineSnapshot(`
-        <span></span>
-        <span class="cow dog"></span>
-        <span
-          class="cow dog"
-          id="animals"
-        ></span>
-        <span
-          class="cow dog"
-          id="animals"
-          title="Moo"
-        ></span>
-      `);
-    });
-
-    test('Attributes Per Line set to 2', async () => {
-      const wrapper = mount(MyComponent);
-      globalThis.vueSnapshots.formatting.attributesPerLine = 2;
-
-      expect(wrapper).toMatchInlineSnapshot(`
-        <span></span>
-        <span class="cow dog"></span>
-        <span class="cow dog" id="animals"></span>
-        <span
-          class="cow dog"
-          id="animals"
-          title="Moo"
-        ></span>
-      `);
-    });
-
-    test('Attributes Per Line set to 3', async () => {
-      const wrapper = mount(MyComponent);
-      globalThis.vueSnapshots.formatting.attributesPerLine = 3;
-
-      expect(wrapper).toMatchInlineSnapshot(`
-        <span></span>
-        <span class="cow dog"></span>
-        <span class="cow dog" id="animals"></span>
-        <span class="cow dog" id="animals" title="Moo"></span>
-      `);
-=======
     test('Default WhiteSpace Preserved Tags', async () => {
       const wrapper = mount(MyComponent);
       globalThis.vueSnapshots.formatting.tagsWithWhitespacePreserved = ['a', 'pre'];
@@ -514,7 +522,6 @@
           <a>Hello World</a>
           <pre>Hello World</pre>
         `);
->>>>>>> 2978753c
     });
   });
 });