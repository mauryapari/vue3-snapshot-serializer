--- conflicted
+++ resolved
@@ -208,10 +208,6 @@
     });
   });
 
-<<<<<<< HEAD
-  describe('Diffable Formatter AttributesPerLine Options', () => {
-    beforeEach(()=>{
-=======
   describe('Diffable formatter booleans', () => {
     test('Logs if falsy boolean is non-boolean', () => {
       globalThis.vueSnapshots = {
@@ -232,14 +228,12 @@
     });
   });
 
-  describe('Diffable Formatter Preserve WhiteSpace in Tags Options', () => {
+  describe('Diffable Formatter attributesPerLine Options', () => {
     beforeEach(() => {
->>>>>>> 2978753c
       globalThis.vueSnapshots.formatter = 'diffable';
       globalThis.vueSnapshots.formatting = {};
     });
 
-<<<<<<< HEAD
     const testCases = [
       [-1, 1],
       [0, 0],
@@ -255,7 +249,16 @@
       loadOptions();
 
       expect(global.vueSnapshots.formatting.attributesPerLine)
-=======
+        .toEqual(expected);
+    });
+  });
+
+  describe('Diffable Formatter Preserve WhiteSpace in Tags Options', () => {
+    beforeEach(() => {
+      globalThis.vueSnapshots.formatter = 'diffable';
+      globalThis.vueSnapshots.formatting = {};
+    });
+
     const validInputScenarios = [
       [true, true],
       [false, []],
@@ -294,7 +297,6 @@
       loadOptions();
 
       expect(global.vueSnapshots.formatting.tagsWithWhitespacePreserved)
->>>>>>> 2978753c
         .toEqual(expected);
     });
   });
