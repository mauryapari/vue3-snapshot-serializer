import {
  booleanDefaults,
  formattingBooleanDefaults,
  loadOptions
} from '@/loadOptions.js';

describe('Load options', () => {
  const info = console.info;

  beforeEach(() => {
    console.info = vi.fn();
    globalThis.vueSnapshots = {
      formatting: {}
    };
  });

  afterEach(() => {
    console.info = info;
  });

  const defaultSettings = Object.freeze({
    ...booleanDefaults,
    attributesToClear: [],
    formatter: 'diffable',
    formatting: {
<<<<<<< HEAD
      emptyAttributes: true,
      selfClosingTag: false,
      tagsWithWhitespacePreserved: ['a', 'pre']
=======
      ...formattingBooleanDefaults,
      attributesPerLine: 1,
      tagsWithWhitespacePreserved: ['a', 'pre'],
      voidElements: 'xhtml'
>>>>>>> 5d319772
    }
  });

  test('Returns defaults', () => {
    delete globalThis.vueSnapshots;

    loadOptions();

    expect(globalThis.vueSnapshots)
      .toEqual(defaultSettings);

    expect(console.info)
      .not.toHaveBeenCalled();
  });

  test('Override defaults', () => {
    const invertedDefaults = {
      attributesToClear: [false]
    };
    for (const setting in booleanDefaults) {
      invertedDefaults[setting] = !booleanDefaults[setting];
    }
    globalThis.vueSnapshots = invertedDefaults;

    loadOptions();

    expect(globalThis.vueSnapshots)
      .toEqual({
        ...invertedDefaults,
        attributesToClear: []
      });

    expect(console.info)
      .not.toHaveBeenCalled();
  });

  test('Removes non-settings', () => {
    globalThis.vueSnapshots = {
      fake: true,
      notReal: false
    };

    loadOptions();

    expect(globalThis.vueSnapshots.fake)
      .toEqual(undefined);

    expect(globalThis.vueSnapshots.notReal)
      .toEqual(undefined);

    expect(console.info)
      .toHaveBeenCalledWith('Vue 3 Snapshot Serializer: Removed invalid setting global.vueSnapshots.fake');

    expect(console.info)
      .toHaveBeenCalledWith('Vue 3 Snapshot Serializer: Removed invalid setting global.vueSnapshots.notReal');
  });

  test('Removes formatting non-settings', () => {
    globalThis.vueSnapshots = {
      formatter: 'diffable',
      formatting: {
        attributesPerLine: 3,
        fake: true,
        notReal: false
      }
    };

    loadOptions();

    expect(globalThis.vueSnapshots.formatting.fake)
      .toEqual(undefined);

    expect(globalThis.vueSnapshots.formatting.notReal)
      .toEqual(undefined);

    expect(console.info)
      .toHaveBeenCalledWith('Vue 3 Snapshot Serializer: Removed invalid setting global.vueSnapshots.formatting.fake');

    expect(console.info)
      .toHaveBeenCalledWith('Vue 3 Snapshot Serializer: Removed invalid setting global.vueSnapshots.formatting.notReal');
  });

  describe('Attributes to clear', () => {
    test('Sets attributesToClear', () => {
      globalThis.vueSnapshots = {
        attributesToClear: ['title', 'id', 'two words', 22]
      };

      loadOptions();

      expect(globalThis.vueSnapshots.attributesToClear)
        .toEqual(['title', 'id']);

      expect(console.info)
        .toHaveBeenCalledWith('Vue 3 Snapshot Serializer: Attributes should not inlcude a space in global.vueSnapshots.attributesToClear. Received: two words');

      expect(console.info)
        .toHaveBeenCalledWith('Vue 3 Snapshot Serializer: Attributes must be a type of string in global.vueSnapshots.attributesToClear. Received: 22');
    });
  });

  describe('Formatting', () => {
    test('Warns about bad input', () => {
      global.vueSnapshots = {
        formatter: 'invalid'
      };

      loadOptions();

      expect(globalThis.vueSnapshots.formatter)
        .toEqual('diffable');

      expect(console.info)
        .toHaveBeenCalledWith('Vue 3 Snapshot Serializer: Allowed values for global.vueSnapshots.formatter are \'none\', \'diffable\', or a custom function');
    });

    test('None', () => {
      global.vueSnapshots = {
        formatter: 'none'
      };

      loadOptions();

      expect(globalThis.vueSnapshots.formatter)
        .toEqual('none');

      expect(console.info)
        .not.toHaveBeenCalled();
    });

    test('Diffable', () => {
      global.vueSnapshots = {};

      loadOptions();

      expect(globalThis.vueSnapshots.formatter)
        .toEqual('diffable');

      expect(console.info)
        .not.toHaveBeenCalled();
    });

    test('Custom function', () => {
      function formatter (markup) {
        return markup.toUpperCase();
      }
      global.vueSnapshots = { formatter };

      loadOptions();

      expect(globalThis.vueSnapshots.formatter)
        .toEqual(formatter);

      expect(console.info)
        .not.toHaveBeenCalled();
    });

    test('Warns and deletes formatting options if not using diffable formatter', () => {
      global.vueSnapshots.formatter = 'none';
      global.vueSnapshots.formatting = { emptyAttributes: true };

      loadOptions();

      expect(globalThis.vueSnapshots.formatting)
        .toEqual(undefined);

      expect(console.info)
        .toHaveBeenCalledWith('Vue 3 Snapshot Serializer: When setting the formatter to "none" or a custom function, all formatting options will be removed.');
    });
  });

  describe('Log helpful messages about options', () => {
    test('Logs if verbose is non boolean', () => {
      globalThis.vueSnapshots = {
        verbose: 44
      };

      loadOptions();

      expect(console.info)
        .toHaveBeenCalledWith('Vue 3 Snapshot Serializer: global.vueSnapshots.verbose should be a boolean or undefined. Using default value (true).');
    });

    test('Logs if falsy boolean is non-boolean', () => {
      globalThis.vueSnapshots = {
        verbose: true,
        removeDataCy: 22
      };

      loadOptions();

      expect(console.info)
        .toHaveBeenCalledWith('Vue 3 Snapshot Serializer: global.vueSnapshots.removeDataCy should be a boolean or undefined. Using default value (false).');
    });

    test('Does not log if verbose if false', () => {
      globalThis.vueSnapshots = {
        verbose: false,
        removeDataPw: 44
      };

      loadOptions();

      expect(console.info)
        .not.toHaveBeenCalled();
    });

    test('Logs if invalid voidElements input', () => {
      globalThis.vueSnapshots.formatting.voidElements = 'fake value';

      loadOptions();

      expect(console.info)
        .toHaveBeenCalledWith([
          'Vue 3 Snapshot Serializer:',
          'global.vueSnapshots.formatting.voidElements',
          'must be either \'xhtml\', \'html\', \'xml\', or undefined.'
        ].join(' '));
    });
  });

  describe('Diffable formatter booleans', () => {
    test('Logs if falsy boolean is non-boolean', () => {
      globalThis.vueSnapshots = {
        formatting: {
          escapeInnerText: 22
        }
      };

      loadOptions();

      expect(console.info)
        .toHaveBeenCalledWith([
          'Vue 3 Snapshot Serializer:',
          'global.vueSnapshots.formatting.escapeInnerText',
          'should be a boolean or undefined.',
          'Using default value (true).'
        ].join(' '));
    });
  });

  describe('Diffable Formatter attributesPerLine Options', () => {
    beforeEach(() => {
      globalThis.vueSnapshots.formatter = 'diffable';
      globalThis.vueSnapshots.formatting = {};
    });

    const testCases = [
      [-1, 1],
      [0, 0],
      ['', 1],
      [true, 1],
      [100, 100],
      [7.5, 1],
      [null, 1]
    ];

    test.each(testCases)('Attributes per line when value is "%s"', (value, expected) => {
      globalThis.vueSnapshots.formatting.attributesPerLine = value;
      loadOptions();

      expect(global.vueSnapshots.formatting.attributesPerLine)
        .toEqual(expected);
    });

    test('Logger message', () => {
      globalThis.vueSnapshots.formatting.attributesPerLine = 3.5;
      loadOptions();

      expect(globalThis.vueSnapshots.formatting.attributesPerLine)
        .toEqual(1);

      expect(console.info)
        .toHaveBeenCalledWith([
          'Vue 3 Snapshot Serializer:',
          'global.vueSnapshots.formatting.attributesPerLine',
          'must be a whole number.'
        ].join(' '));
    });
  });

  describe('Diffable Formatter Preserve WhiteSpace in Tags Options', () => {
    beforeEach(() => {
      globalThis.vueSnapshots.formatter = 'diffable';
      globalThis.vueSnapshots.formatting = {};
    });

    const validInputScenarios = [
      [true, true],
      [false, []],
      [[], []],
      [['div'], ['div']]
    ];

    const invalidInputScenarios = [
      [-1, ['a', 'pre']],
      ['', ['a', 'pre']],
      [null, ['a', 'pre']],
      ['orange jucie', ['a', 'pre']],
      [['div', 'a', 'input', 1, null], ['div', 'a', 'input']]
    ];

    const testCases = [...validInputScenarios, ...invalidInputScenarios];

    test.each(invalidInputScenarios)('Logs if value passed is %s', (value) => {
      globalThis.vueSnapshots.formatting.tagsWithWhitespacePreserved = value;
      loadOptions();

      expect(console.info)
        .toHaveBeenCalledWith('Vue 3 Snapshot Serializer: vueSnapshots.formatting.tagsWithWhitespacePreserved must an be Array of tag names, like [\'a\' ,\'pre\'], or a boolean for all tags, or no tags.');
    });

    test.each(validInputScenarios)('Logs if value passed is %s', (value) => {
      globalThis.vueSnapshots.formatting.tagsWithWhitespacePreserved = value;
      loadOptions();

      expect(console.info)
        .not.toHaveBeenCalled();
    });

    test.each(testCases)('White Space Preserved Tags when value is %s', (value, expected) => {
      globalThis.vueSnapshots.formatting.tagsWithWhitespacePreserved = value;
      loadOptions();

      expect(global.vueSnapshots.formatting.tagsWithWhitespacePreserved)
        .toEqual(expected);
    });
  });

  describe('Diffable Formatter Preserve WhiteSpace in Tags Options', () => {
    beforeEach(()=>{
      globalThis.vueSnapshots.formatter = 'diffable';
      globalThis.vueSnapshots.formatting = {};
    });

    const validInputScenarios = [
      [true, true],
      [false, []],
      [[], []],
      [['div'], ['div']]
    ];

    const invalidInputScenarios = [
      [-1, ['a', 'pre']],
      ['', ['a', 'pre']],
      [null, ['a', 'pre']],
      ['orange jucie', ['a', 'pre']],
      [['div', 'a', 'input', 1, null], ['div', 'a', 'input']]
    ];

    const testCases = [...validInputScenarios, ...invalidInputScenarios];

    test.each(invalidInputScenarios)('Logs if value passed is %s', (value) => {
      globalThis.vueSnapshots.formatting.tagsWithWhitespacePreserved = value;
      loadOptions();
      expect(console.info)
        .toHaveBeenCalledWith('Vue 3 Snapshot Serializer: vueSnapshots.formatting.tagsWithWhitespacePreserved must an be Array of tag names, like [\'a\' ,\'pre\'], or a boolean for all tags, or no tags.');
    });

    test.each(validInputScenarios)('Logs if value passed is %s', (value) => {
      globalThis.vueSnapshots.formatting.tagsWithWhitespacePreserved = value;
      loadOptions();
      expect(console.info)
        .not.toHaveBeenCalled();
    });

    test.each(testCases)('White Space Preserved Tags when value is %s', (value, expected) => {
      globalThis.vueSnapshots.formatting.tagsWithWhitespacePreserved = value;
      loadOptions();
      expect(global.vueSnapshots.formatting.tagsWithWhitespacePreserved)
        .toEqual(expected);
    });
  });
});<|MERGE_RESOLUTION|>--- conflicted
+++ resolved
@@ -23,16 +23,10 @@
     attributesToClear: [],
     formatter: 'diffable',
     formatting: {
-<<<<<<< HEAD
-      emptyAttributes: true,
-      selfClosingTag: false,
-      tagsWithWhitespacePreserved: ['a', 'pre']
-=======
       ...formattingBooleanDefaults,
       attributesPerLine: 1,
       tagsWithWhitespacePreserved: ['a', 'pre'],
       voidElements: 'xhtml'
->>>>>>> 5d319772
     }
   });
 
