// @ts-check
/** @import { DefaultTreeAdapterMap } from "parse5" */

import { parseFragment } from 'parse5';

import {
  escapeHtml,
  logger
} from './helpers.js';

/** @typedef {import('../types.js').FORMATTING} FORMATTING */

// From https://developer.mozilla.org/en-US/docs/Glossary/Void_element
const VOID_ELEMENTS = Object.freeze([
  'area',
  'base',
  'br',
  'col',
  'embed',
  'hr',
  'img',
  'input',
  'link',
  'meta',
  'param',
  'source',
  'track',
  'wbr'
]);

const WHITESPACE_DEPENDENT_TAGS = Object.freeze([
  'a',
  'pre'
]);

const ESCAPABLE_RAW_TEXT_ELEMENTS = Object.freeze([
  'textarea',
  'title'
]);

/**
 * Uses Parse5 to create an AST from the markup. Loops over the AST to create a formatted HTML string.
 *
 * @param  {string}     markup   Any valid HTML
 * @param  {FORMATTING} options  Diffable formatting options
 * @return {string}              HTML formatted to be more easily diffable
 */
export const diffableFormatter = function (markup, options) {
  markup = markup || '';
  options = options || {};
  if (typeof(options.emptyAttributes) !== 'boolean') {
    options.emptyAttributes = true;
  }
  if (!['html', 'xhtml', 'closingTag'].includes(options.voidElements)) {
    options.voidElements = 'xhtml';
  }
  if (typeof(options.selfClosingTag) !== 'boolean') {
    options.selfClosingTag = false;
  }
<<<<<<< HEAD
  if (typeof(options.attributesPerLine) !== 'number' || options.attributesPerLine < 0) {
    options.attributesPerLine = 1;
=======
  if (typeof(options.escapeInnerText) !== 'boolean') {
    options.escapeInnerText = true;
  }
  if (
    !Array.isArray(options.tagsWithWhitespacePreserved) && 
    typeof(options.tagsWithWhitespacePreserved) !== 'boolean'
  ) {
    options.tagsWithWhitespacePreserved = [...WHITESPACE_DEPENDENT_TAGS];
>>>>>>> 2978753c
  }

  const astOptions = {
    sourceCodeLocationInfo: true
  };
  const ast = parseFragment(markup, astOptions);

  let lastSeenTag = '';

  /**
   * Applies formatting to each DOM Node in the AST.
   *
   * @param  {DefaultTreeAdapterMap["childNode"]} node    Parse5 AST of a DOM node
   * @param  {number}                             indent  The current indentation level for this DOM node in the AST loop
   * @return {string}                                     Formatted markup
   */
  const formatNode = (node, indent) => {
    indent = indent || 0;
    if (node.tagName) {
      lastSeenTag = node.tagName;
    }

    const tagIsWhitespaceDependent = (
      options.tagsWithWhitespacePreserved === true ||
      (
        Array.isArray(options.tagsWithWhitespacePreserved) && 
        options.tagsWithWhitespacePreserved.includes(lastSeenTag)
      ));
    const tagIsVoidElement = VOID_ELEMENTS.includes(lastSeenTag);
    const tagIsEscapabelRawTextElement = ESCAPABLE_RAW_TEXT_ELEMENTS.includes(lastSeenTag);
    const hasChildren = node.childNodes && node.childNodes.length;

    // InnerText
    if (node.nodeName === '#text') {
      if (node.value.trim()) {
        let nodeValue = node.value;
        if (options.escapeInnerText) {
          nodeValue = escapeHtml(nodeValue);
        }
        if (tagIsWhitespaceDependent) {
          return nodeValue;
        } else {
          return '\n' + '  '.repeat(indent) + nodeValue.trim();
        }
      }
      return '';
    }

    // <!-- Comments -->
    if (node.nodeName === '#comment') {
      /**
       * The " Some Text " part in <!-- Some Text -->
       * Or the "\n  Some\n  Text\n" in
       * <!--
       *   Some
       *   Text
       * -->
       */
      let data = node.data
        .split('\n')
        .map((line, index, lines) => {
          if (!line) {
            return line;
          }
          // Is last item in loop
          if (index + 1 === lines.length) {
            return line.trim();
          }
          return '  '.repeat(indent + 1) + line.trimStart();
        })
        .join('\n');
      if (!data.startsWith('\n')) {
        data = ' ' + data;
      }
      if (!data.endsWith('\n')) {
        data = data + ' ';
      } else {
        data = data + '  '.repeat(indent);
      }
      return '\n' + '  '.repeat(indent) + '<!--' + data + '-->';
    }

    // <tags and="attributes" />
    let result = '\n' + '  '.repeat(indent) + '<' + node.nodeName;

    const shouldSelfClose = (
      (
        tagIsVoidElement &&
        options.voidElements === 'xhtml'
      ) ||
      (
        !tagIsVoidElement &&
        options.selfClosingTag &&
        !hasChildren &&
        !tagIsEscapabelRawTextElement
      )
    );
    let endingAngleBracket = '>';
    if (shouldSelfClose) {
      endingAngleBracket = ' />';
    }

    // Add attributes
    if (!node.attrs.length) {
      result += endingAngleBracket;
    } else {
      const isNewLine = node.attrs.length > options.attributesPerLine;
      const formattedAttr = node.attrs.map((attr) => {
        const hasValue = attr.value || options.emptyAttributes;
        let attrVal;
        if (hasValue) {
          attrVal = attr.name + '="' + (attr.value || '') + '"';
        } else {
          attrVal = attr.name;
        }
        if (isNewLine) {
          return '\n' + '  '.repeat(indent + 1) + attrVal;
        } else {
          return ' ' + attrVal;
        }
      }).join('');
  
      if (node.attrs.length <= options.attributesPerLine) {
        result += formattedAttr + endingAngleBracket;
      } else {
        result += formattedAttr + '\n' + '  '.repeat(indent) + endingAngleBracket.trim();
      }
    }

    // Process child nodes
    if (hasChildren) {
      node.childNodes.forEach((child) => {
        result = result + formatNode(child, indent + 1);
      });
    }
  
    // Return without closing tag
    if (shouldSelfClose) {
      return result;
    }

    // Add closing tag
    if (
      tagIsWhitespaceDependent ||
      (
        !tagIsVoidElement &&
        !hasChildren
      ) ||
      (
        tagIsVoidElement &&
        options.voidElements === 'closingTag'
      )
    ) {
      result = result + '</' + node.nodeName + '>';
    } else if (!tagIsVoidElement) {
      result = result + '\n' + '  '.repeat(indent) + '</' + node.nodeName + '>';
    }

    return result;
  };

  let formattedOutput = '';
  ast.childNodes.forEach((node) => {
    formattedOutput = formattedOutput + formatNode(node, 0);
  });

  return formattedOutput.trim();
};

export const formatMarkup = function (markup) {
  if (globalThis.vueSnapshots?.formatter) {
    if (typeof(globalThis.vueSnapshots.formatter) === 'function') {
      const result = globalThis.vueSnapshots.formatter(markup);
      if (typeof(result) === 'string') {
        return result;
      } else {
        logger('Your custom markup formatter must return a string.');
      }
    } else if (globalThis.vueSnapshots.formatter === 'diffable') {
      return diffableFormatter(markup, globalThis.vueSnapshots.formatting);
    }
  }
  return markup;
};<|MERGE_RESOLUTION|>--- conflicted
+++ resolved
@@ -57,10 +57,9 @@
   if (typeof(options.selfClosingTag) !== 'boolean') {
     options.selfClosingTag = false;
   }
-<<<<<<< HEAD
   if (typeof(options.attributesPerLine) !== 'number' || options.attributesPerLine < 0) {
     options.attributesPerLine = 1;
-=======
+  }
   if (typeof(options.escapeInnerText) !== 'boolean') {
     options.escapeInnerText = true;
   }
@@ -69,7 +68,6 @@
     typeof(options.tagsWithWhitespacePreserved) !== 'boolean'
   ) {
     options.tagsWithWhitespacePreserved = [...WHITESPACE_DEPENDENT_TAGS];
->>>>>>> 2978753c
   }
 
   const astOptions = {
