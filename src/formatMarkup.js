// @ts-check
/** @import { DefaultTreeAdapterMap } from "parse5" */

import { parseFragment } from 'parse5';

import { logger } from './helpers.js';

/** @typedef {import('../types.js').FORMATTING} FORMATTING */

// From https://developer.mozilla.org/en-US/docs/Glossary/Void_element
const VOID_ELEMENTS = Object.freeze([
  'area',
  'base',
  'br',
  'col',
  'embed',
  'hr',
  'img',
  'input',
  'link',
  'meta',
  'param',
  'source',
  'track',
  'wbr'
]);

const WHITESPACE_DEPENDENT_TAGS = Object.freeze([
  'a',
  'pre'
]);

/**
 * Uses Parse5 to create an AST from the markup. Loops over the AST to create a formatted HTML string.
 *
 * @param  {string}     markup   Any valid HTML
 * @param  {FORMATTING} options  Diffable formatting options
 * @return {string}              HTML formatted to be more easily diffable
 */
export const diffableFormatter = function (markup, options) {
  markup = markup || '';
  options = options || {};
  if (typeof(options.showEmptyAttributes) !== 'boolean') {
    options.showEmptyAttributes = true;
  }
  if (!['html', 'xhtml', 'closingTag'].includes(options.voidElements)) {
    options.voidElements = 'xhtml';
  }

  const astOptions = {
    sourceCodeLocationInfo: true
  };
  const ast = parseFragment(markup, astOptions);

<<<<<<< HEAD
  // From https://developer.mozilla.org/en-US/docs/Glossary/Void_element
  const VOID_ELEMENTS = Object.freeze([
    'area',
    'base',
    'br',
    'col',
    'embed',
    'hr',
    'img',
    'input',
    'link',
    'meta',
    'param',
    'source',
    'track',
    'wbr'
  ]);
  const WHITESPACE_DEPENDENT_TAGS = Object.freeze([
    'a',
    'pre'
  ]);

  const ESCAPABLE_RAW_TEXT_ELEMENTS = Object.freeze([
    'textarea',
    'title'
  ]);

=======
>>>>>>> ab7158fb
  let lastSeenTag = '';

  /**
   * Applies formatting to each DOM Node in the AST.
   *
   * @param  {DefaultTreeAdapterMap["childNode"]} node    Parse5 AST of a DOM node
   * @param  {number}                             indent  The current indentation level for this DOM node in the AST loop
   * @return {string}                                     Formatted markup
   */
  const formatNode = (node, indent) => {
    indent = indent || 0;
    if (node.tagName) {
      lastSeenTag = node.tagName;
    }

    const tagIsWhitespaceDependent = WHITESPACE_DEPENDENT_TAGS.includes(lastSeenTag);
    const tagIsVoidElement = VOID_ELEMENTS.includes(lastSeenTag);
    const tagIsEscapabelRawTextElement = ESCAPABLE_RAW_TEXT_ELEMENTS.includes(lastSeenTag);
    const hasChildren = node.childNodes && node.childNodes.length;

    // InnerText
    if (node.nodeName === '#text') {
      if (node.value.trim()) {
        if (tagIsWhitespaceDependent) {
          return node.value;
        } else {
          return '\n' + '  '.repeat(indent) + node.value.trim();
        }
      }
      return '';
    }

    // <!-- Comments -->
    if (node.nodeName === '#comment') {
      /**
       * The " Some Text " part in <!-- Some Text -->
       * Or the "\n  Some\n  Text\n" in
       * <!--
       *   Some
       *   Text
       * -->
       */
      let data = node.data
        .split('\n')
        .map((line, index, lines) => {
          if (!line) {
            return line;
          }
          // Is last item in loop
          if (index + 1 === lines.length) {
            return line.trim();
          }
          return '  '.repeat(indent + 1) + line.trimStart();
        })
        .join('\n');
      if (!data.startsWith('\n')) {
        data = ' ' + data;
      }
      if (!data.endsWith('\n')) {
        data = data + ' ';
      } else {
        data = data + '  '.repeat(indent);
      }
      return '\n' + '  '.repeat(indent) + '<!--' + data + '-->';
    }

    // <tags and="attributes" />
    let result = '\n' + '  '.repeat(indent) + '<' + node.nodeName;

    let endingAngleBracket = '>';
<<<<<<< HEAD
    if (tagIsVoidElement || (!hasChildren && !tagIsEscapabelRawTextElement)) {
=======
    if (
      tagIsVoidElement &&
      options.voidElements === 'xhtml'
    ) {
>>>>>>> ab7158fb
      endingAngleBracket = ' />';
    }

    // Add attributes
    if (
      !node.tagName ||
      !node.attrs.length
    ) {
      result = result + endingAngleBracket;
    } else if (node.attrs?.length === 1) {
      let attr = node.attrs[0];
      if (
        !attr.value &&
        !options.showEmptyAttributes
      ) {
        result = result + ' ' + attr.name + endingAngleBracket;
      } else {
        result = result + ' ' + attr.name + '="' + attr.value + '"' + endingAngleBracket;
      }
    } else if (node.attrs?.length) {
      node.attrs.forEach((attr) => {
        if (
          !attr.value &&
          !options.showEmptyAttributes
        ) {
          result = result + '\n' + '  '.repeat(indent + 1) + attr.name;
        } else {
          result = result + '\n' + '  '.repeat(indent + 1) + attr.name + '="' + attr.value + '"';
        }
      });
      result = result + '\n' + '  '.repeat(indent) + endingAngleBracket.trim();
    }

    // Process child nodes
    if (hasChildren) {
      node.childNodes.forEach((child) => {
        result = result + formatNode(child, indent + 1);
      });
    }

<<<<<<< HEAD
    if (!tagIsVoidElement && (tagIsEscapabelRawTextElement || hasChildren)) {
      if (tagIsWhitespaceDependent || !hasChildren) {
        result = result + '</' + node.nodeName + '>';
      } else {
        result = result + '\n' + '  '.repeat(indent) + '</' + node.nodeName + '>';
      }
=======
    // Add closing tag
    if (
      tagIsWhitespaceDependent ||
      (
        !tagIsVoidElement &&
        !hasChildren
      ) ||
      (
        tagIsVoidElement &&
        options.voidElements === 'closingTag'
      )
    ) {
      result = result + '</' + node.nodeName + '>';
    } else if (!tagIsVoidElement) {
      result = result + '\n' + '  '.repeat(indent) + '</' + node.nodeName + '>';
>>>>>>> ab7158fb
    }

    return result;
  };

  let formattedOutput = '';
  ast.childNodes.forEach((node) => {
    formattedOutput = formattedOutput + formatNode(node);
  });

  return formattedOutput.trim();
};

export const formatMarkup = function (markup) {
  if (globalThis.vueSnapshots?.formatter) {
    if (typeof(globalThis.vueSnapshots.formatter) === 'function') {
      const result = globalThis.vueSnapshots.formatter(markup);
      if (typeof(result) === 'string') {
        return result;
      } else {
        logger('Your custom markup formatter must return a string.');
      }
    } else if (globalThis.vueSnapshots.formatter === 'diffable') {
      return diffableFormatter(markup, globalThis.vueSnapshots.formatting);
    }
  }
  return markup;
};<|MERGE_RESOLUTION|>--- conflicted
+++ resolved
@@ -30,6 +30,11 @@
   'pre'
 ]);
 
+const ESCAPABLE_RAW_TEXT_ELEMENTS = Object.freeze([
+  'textarea',
+  'title'
+]);
+
 /**
  * Uses Parse5 to create an AST from the markup. Loops over the AST to create a formatted HTML string.
  *
@@ -52,36 +57,6 @@
   };
   const ast = parseFragment(markup, astOptions);
 
-<<<<<<< HEAD
-  // From https://developer.mozilla.org/en-US/docs/Glossary/Void_element
-  const VOID_ELEMENTS = Object.freeze([
-    'area',
-    'base',
-    'br',
-    'col',
-    'embed',
-    'hr',
-    'img',
-    'input',
-    'link',
-    'meta',
-    'param',
-    'source',
-    'track',
-    'wbr'
-  ]);
-  const WHITESPACE_DEPENDENT_TAGS = Object.freeze([
-    'a',
-    'pre'
-  ]);
-
-  const ESCAPABLE_RAW_TEXT_ELEMENTS = Object.freeze([
-    'textarea',
-    'title'
-  ]);
-
-=======
->>>>>>> ab7158fb
   let lastSeenTag = '';
 
   /**
@@ -152,14 +127,11 @@
     let result = '\n' + '  '.repeat(indent) + '<' + node.nodeName;
 
     let endingAngleBracket = '>';
-<<<<<<< HEAD
-    if (tagIsVoidElement || (!hasChildren && !tagIsEscapabelRawTextElement)) {
-=======
+    // if (tagIsVoidElement || (!hasChildren && !tagIsEscapabelRawTextElement)) {
     if (
       tagIsVoidElement &&
       options.voidElements === 'xhtml'
     ) {
->>>>>>> ab7158fb
       endingAngleBracket = ' />';
     }
 
@@ -200,14 +172,13 @@
       });
     }
 
-<<<<<<< HEAD
-    if (!tagIsVoidElement && (tagIsEscapabelRawTextElement || hasChildren)) {
-      if (tagIsWhitespaceDependent || !hasChildren) {
-        result = result + '</' + node.nodeName + '>';
-      } else {
-        result = result + '\n' + '  '.repeat(indent) + '</' + node.nodeName + '>';
-      }
-=======
+    // if (!tagIsVoidElement && (tagIsEscapabelRawTextElement || hasChildren)) {
+    //   if (tagIsWhitespaceDependent || !hasChildren) {
+    //     result = result + '</' + node.nodeName + '>';
+    //   } else {
+    //     result = result + '\n' + '  '.repeat(indent) + '</' + node.nodeName + '>';
+    //   }
+    
     // Add closing tag
     if (
       tagIsWhitespaceDependent ||
@@ -223,7 +194,6 @@
       result = result + '</' + node.nodeName + '>';
     } else if (!tagIsVoidElement) {
       result = result + '\n' + '  '.repeat(indent) + '</' + node.nodeName + '>';
->>>>>>> ab7158fb
     }
 
     return result;
