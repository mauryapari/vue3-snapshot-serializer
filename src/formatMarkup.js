--- conflicted
+++ resolved
@@ -41,26 +41,7 @@
  */
 export const diffableFormatter = function (markup) {
   markup = markup || '';
-<<<<<<< HEAD
-  options = options || {};
-  if (typeof(options.emptyAttributes) !== 'boolean') {
-    options.emptyAttributes = true;
-  }
-  if (!['html', 'xhtml', 'closingTag'].includes(options.voidElements)) {
-    options.voidElements = 'xhtml';
-  }
-  if (typeof(options.selfClosingTag) !== 'boolean') {
-    options.selfClosingTag = false;
-  }
-  if (
-    !Array.isArray(options.tagsWithWhitespacePreserved) && 
-    typeof(options.tagsWithWhitespacePreserved) !== 'boolean'
-  ) {
-    options.tagsWithWhitespacePreserved = [...WHITESPACE_DEPENDENT_TAGS];
-  }
-=======
   const options = globalThis.vueSnapshots.formatting;
->>>>>>> 5d319772
 
   const astOptions = {
     sourceCodeLocationInfo: true
