--- conflicted
+++ resolved
@@ -129,10 +129,6 @@
     // <tags and="attributes" />
     let result = '\n' + '  '.repeat(indent) + '<' + node.nodeName;
 
-<<<<<<< HEAD
-    const shouldSelfClose = (tagIsVoidElement && options.voidElements === 'xhtml') || (options.selfClosingTag && !hasChildren && !tagIsEscapabelRawTextElement);
-    const endingAngleBracket = shouldSelfClose ? ' />' : '>';
-=======
     const shouldSelfClose = (
       (
         tagIsVoidElement &&
@@ -149,7 +145,6 @@
     if (shouldSelfClose) {
       endingAngleBracket = ' />';
     }
->>>>>>> 1a7c8997
 
     // Add attributes
     if (
